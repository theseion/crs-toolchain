// Copyright 2022 OWASP Core Rule Set Project
// SPDX-License-Identifier: Apache-2.0

package cmd

import (
	"bytes"
	"errors"
	"fmt"
	"io/fs"
	"math"
	"os"
	"path"
	"path/filepath"
	"regexp"
	"strconv"
	"strings"

	"github.com/spf13/cobra"

	"github.com/coreruleset/crs-toolchain/v2/context"
	"github.com/coreruleset/crs-toolchain/v2/regex"
	"github.com/coreruleset/crs-toolchain/v2/regex/processors"
)

type ComparisonError struct {
}

func (n *ComparisonError) Error() string {
	return "regular expressions did not match"
}

// compareCmd represents the compare command
var compareCmd = createCompareCommand()

func init() {
	buildCompareCommand()
}

func createCompareCommand() *cobra.Command {
	return &cobra.Command{
		Use:   "compare [RULE_ID]",
		Short: "Compare generated regular expressions with the contents of associated rules",
		Long: `Compare generated regular expressions with the contents of associated
rules.
This command is mainly used for debugging.
It prints regular expressions in fixed sized chunks and detects the
first change.
You can use this command to quickly check whether any rules are out of
sync with their regex-assembly file.

RULE_ID is the ID of the rule, e.g., 932100, or the regex-assembly file name.
If the rule is a chained rule, RULE_ID must be specified with the
offset of the chain from the chain starter rule. For example, to
generate a second level chained rule, RULE_ID would be 932100-chain2.`,
		Args: cobra.MatchAll(cobra.MaximumNArgs(1), func(cmd *cobra.Command, args []string) error {
			allFlag := cmd.Flags().Lookup("all")
			if !allFlag.Changed && len(args) == 0 {
				return errors.New("expected either RULE_ID or flag, found neither")
			} else if allFlag.Changed && len(args) > 0 {
				return errors.New("expected either RULE_ID or flag, found both")
			}
			return nil
		}),
		PreRunE: func(cmd *cobra.Command, args []string) error {
			if len(args) == 0 {
				return nil
			}
			err := parseRuleId(args[0])
			if err != nil {
				cmd.PrintErrf("failed to parse the rule ID from the input '%s'\n", args[0])
				return err
			}

			return nil
		},
		RunE: func(cmd *cobra.Command, args []string) error {
			rootContext := context.New(rootValues.workingDirectory.String(), rootValues.configurationFileName.String())
			ctxt := processors.NewContext(rootContext)
			processAll, err := cmd.Flags().GetBool("all")
			if err != nil {
				logger.Error().Err(err).Msg("Failed to read value for 'all' flag")
				return err
			}

			// Start running. If an error occurs, propagate but don't print anything
			// command related.
			cmd.SilenceErrors = true
			cmd.SilenceUsage = true
			return performCompare(processAll, ctxt)
		},
	}

}

func buildCompareCommand() {
	regexCmd.AddCommand(compareCmd)
	compareCmd.Flags().BoolP("all", "a", false, `Instead of supplying a RULE_ID, you can tell the script to
compare all rules from their regex-assembly files`)
}

func rebuildCompareCommand() {
	if compareCmd != nil {
		compareCmd.Parent().RemoveCommand(compareCmd)
	}

	compareCmd = createCompareCommand()
	buildCompareCommand()
}

// FIXME: duplicated in update.go
func performCompare(processAll bool, ctx *processors.Context) error {
	failed := false
	if processAll {
		err := filepath.WalkDir(ctx.RootContext().AssemblyDir(), func(filePath string, dirEntry fs.DirEntry, err error) error {
			if errors.Is(err, fs.ErrNotExist) {
				// fail
				return err
			}

			if path.Ext(dirEntry.Name()) == ".ra" {
				subs := regex.RuleIdFileNameRegex.FindAllStringSubmatch(dirEntry.Name(), -1)
				if subs == nil {
					// continue
					return nil
				}

				id := subs[0][1]
				chainOffsetString := subs[0][2]

				chainOffset, err := strconv.ParseUint(chainOffsetString, 10, 8)
				if err != nil && len(chainOffsetString) > 0 {
					return errors.New("failed to match chain offset. Value must not be larger than 255")
				}
<<<<<<< HEAD
				rx := runAssemble(filePath, ctx)
				err = processRegexForCompare(id, uint8(chainOffset), rx, ctx)
=======
				regex := runAssemble(filePath)
				err = processRegexForCompare(id, uint8(chainOffset), regex, ctx)
>>>>>>> 73968489
				if err != nil && errors.Is(err, &ComparisonError{}) {
					failed = true
					return nil
				}
				if err != nil {
					return err
				}
				return nil
			}
			return nil
		})
		if err != nil {
			logger.Fatal().Err(err).Msg("Failed to compare expressions")
		}
		if failed {
			logger.Error().Msg("All rules need to be up to date. Please run `crs-toolchain regex update --all`")
			return &ComparisonError{}
		}
	} else {
		regex := runAssemble(path.Join(ctx.RootContext().AssemblyDir(), ruleValues.fileName))
		return processRegexForCompare(ruleValues.id, ruleValues.chainOffset, regex, ctx)
	}
	return nil
}
func processRegexForCompare(ruleId string, chainOffset uint8, regex string, ctxt *processors.Context) error {
	logger.Info().Msgf("Processing %s, chain offset %d", ruleId, chainOffset)

	rulePrefix := ruleId[:3]
	matches, err := filepath.Glob(fmt.Sprintf("%s/*-%s-*", ctxt.RootContext().RulesDir(), rulePrefix))
	if err != nil {
		logger.Error().Err(err).Msgf("Failed to find rule file for rule id %s", ruleId)
		return err
	}
	if matches == nil || len(matches) > 1 {
		logger.Error().Msgf("Failed to find rule file for rule id %s", ruleId)
		return err
	}

	filePath := matches[0]
	logger.Debug().Msgf("Processing regex-assembly file %s", filePath)

	currentRegex := readCurrentRegex(filePath, ruleId, chainOffset)
	return compareRegex(ruleId, regex, currentRegex)
}

func readCurrentRegex(filePath string, ruleId string, chainOffset uint8) string {
	contents, err := os.ReadFile(filePath)
	if err != nil {
		logger.Fatal().Err(err).Msgf("Failed to read rule file %s", filePath)
	}

	lines := bytes.Split(contents, []byte("\n"))

	idRegex := regexp.MustCompile(fmt.Sprintf("id:%s", ruleId))
	index := 0
	var line []byte
	foundRule := false
	chainCount := uint8(0)
	for index, line = range lines {
		if !foundRule && idRegex.Match(line) {
			foundRule = true
			if chainOffset == 0 {
				index--
				break
			}
			continue
		}
		if foundRule && regex.SecRuleRegex.Match(line) {
			chainCount++
		}
		if foundRule && chainCount == chainOffset {
			break
		}
	}
	if !foundRule || chainOffset != chainCount {
		logger.Fatal().Msgf("Failed to find rule %s, chain offset, %d in %s", ruleId, chainOffset, filePath)
	}
	regexLine := lines[index]
	found := regex.RuleRxRegex.FindAllStringSubmatch(string(regexLine), -1)
	if len(found) == 0 {
		logger.Fatal().Msgf("Failed to find rule %s in %s", ruleId, filePath)
	}
	return found[0][2]
}

func compareRegex(ruleId string, generatedRegex string, currentRegex string) error {
	if currentRegex == generatedRegex {
		fmt.Println("Regex of", ruleId, "has not changed")
		return nil
	} else if rootValues.output == gitHub {
		return &ComparisonError{}
	}

	fmt.Println("Regex of", ruleId, "has changed!")
	diffFound := false
	maxChunks := int(math.Ceil((math.Max(float64(len(currentRegex)), float64(len(generatedRegex))) / 50)))
	for index := 0; index < maxChunks*50; index += 50 {
		currentChunk := ""
		generatedChunk := ""
		counter := ""
		endIndex := int(math.Min(float64(len(currentRegex)), float64(index+50)))
		if endIndex > index {
			currentChunk = currentRegex[index:endIndex]
		}
		endIndex = int(math.Min(float64(len(generatedRegex)), float64(index+50)))
		if endIndex > index {
			generatedChunk = generatedRegex[index:endIndex]
		}

		printFirstDiff := !diffFound && currentChunk != generatedChunk

		if printFirstDiff {
			diffFound = true
			fmt.Printf("\n===========\nfirst difference\n-----------")
		}
		if currentChunk != "" {
			fmt.Printf("\ncurrent:  ")
			fmt.Print(strings.Repeat(" ", 5), currentChunk)
			counter := fmt.Sprint("(", (index/50)+1, " / ", maxChunks, ")")
			if currentChunk != generatedChunk {
				counter = "~ " + counter
			}
			fmt.Print(strings.Repeat(" ", 60-len(currentChunk)), counter)
		}
		if generatedChunk != "" {
			fmt.Printf("\ngenerated: ")
			fmt.Print(strings.Repeat(" ", 4), generatedChunk)
			counter = fmt.Sprint("(", (index/50)+1, " / ", maxChunks, ")")
			if currentChunk != generatedChunk {
				counter = "~ " + counter
			}
			fmt.Println(strings.Repeat(" ", 59-len(generatedChunk)), counter)
		}
		if printFirstDiff {
			fmt.Println("===========")
		}
	}
	fmt.Printf("\n")
	return &ComparisonError{}
}<|MERGE_RESOLUTION|>--- conflicted
+++ resolved
@@ -132,13 +132,8 @@
 				if err != nil && len(chainOffsetString) > 0 {
 					return errors.New("failed to match chain offset. Value must not be larger than 255")
 				}
-<<<<<<< HEAD
-				rx := runAssemble(filePath, ctx)
-				err = processRegexForCompare(id, uint8(chainOffset), rx, ctx)
-=======
 				regex := runAssemble(filePath)
 				err = processRegexForCompare(id, uint8(chainOffset), regex, ctx)
->>>>>>> 73968489
 				if err != nil && errors.Is(err, &ComparisonError{}) {
 					failed = true
 					return nil
